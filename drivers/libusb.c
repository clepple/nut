/*!
 * @file libusb.c
 * @brief HID Library - Generic USB backend for Generic HID Access (using MGE HIDParser)
 *
 * @author Copyright (C) 2003
 *	Arnaud Quette <arnaud.quette@free.fr> && <arnaud.quette@mgeups.com>
 *      2005 Peter Selinger <selinger@users.sourceforge.net>
 *
 * This program is sponsored by MGE UPS SYSTEMS - opensource.mgeups.com
 *
 *      The logic of this file is ripped from mge-shut driver (also from
 *      Arnaud Quette), which is a "HID over serial link" UPS driver for
 *      Network UPS Tools <http://www.networkupstools.org/>
 *
 *      This program is free software; you can redistribute it and/or modify
 *      it under the terms of the GNU General Public License as published by
 *      the Free Software Foundation; either version 2 of the License, or
 *      (at your option) any later version.
 *
 *      This program is distributed in the hope that it will be useful,
 *      but WITHOUT ANY WARRANTY; without even the implied warranty of
 *      MERCHANTABILITY or FITNESS FOR A PARTICULAR PURPOSE.  See the
 *      GNU General Public License for more details.
 *
 *      You should have received a copy of the GNU General Public License
 *      along with this program; if not, write to the Free Software
 *      Foundation, Inc., 675 Mass Ave, Cambridge, MA 02139, USA.
 *
 * -------------------------------------------------------------------------- */

#include "config.h"

#include <stdio.h>
#include <string.h>
#include <sys/types.h>
#include <regex.h>
#include <usb.h>

#ifdef HAVE_STDINT_H
#include <stdint.h> /* for uint8_t, uint16_t */
#endif

#include "libhid.h"

#include "libusb.h"
#include "config.h" /* for LIBUSB_HAS_DETACH_KRNL_DRV flag */

#include "common.h" /* for xmalloc, upsdebugx prototypes */

/* USB standard state 5000, but we've decreased it to
 * improve reactivity */
#define USB_TIMEOUT 4000

#define USB_DRIVER_NAME		"USB communication driver 0.28"
#define USB_DRIVER_VERSION	"0.28"

/* HID descriptor, completed with desc{type,len} */
struct my_usb_hid_descriptor {
        uint8_t  bLength;
        uint8_t  bDescriptorType;  /* 0x21 */
        uint16_t bcdHID;
        uint8_t  bCountryCode;
        uint8_t  bNumDescriptors;
        uint8_t  bReportDescriptorType;
        uint16_t wDescriptorLength;
};

/* From usbutils: workaround libusb API goofs:  "byte" should never be sign extended;
 * using "char" is trouble.  Likewise, sizes should never be negative.
 */

static inline int typesafe_control_msg(usb_dev_handle *dev,
        unsigned char requesttype, unsigned char request,
        int value, int index,
        unsigned char *bytes, unsigned size, int timeout)
{
        return usb_control_msg(dev, requesttype, request, value, index,
                (char *) bytes, (int) size, timeout);
}

#define usb_control_msg         typesafe_control_msg

/* return report descriptor on success, NULL otherwise */
<<<<<<< HEAD
/* mode: MODE_OPEN for the 1rst time, MODE_REOPEN to skip getting
    report descriptor (the longer part). On success, fill in the
    curDevice structure and return the report descriptor length. On
    failure, return -1. Note: ReportDesc must point to a large enough
    buffer. There's no way to know the size ahead of time. Matcher is
    a linked list of matchers (see libhid.h), and the opened device
    must match all of them. Also note: the string components of
    curDevice are filled with allocated strings that must later be
    freed. */
static int libusb_open(usb_dev_handle **udevp, HIDDevice_t *curDevice, HIDDeviceMatcher_t *matcher, unsigned char *ReportDesc, int mode)
=======
/* mode: MODE_OPEN for the 1rst time, MODE_REOPEN or MODE_NOHID to
    skip getting report descriptor (the longer part). On success, fill
    in the curDevice structure and return the report descriptor
    length. On failure, return -1. Note: ReportDesc must point to a
    large enough buffer. There's no way to know the size ahead of
    time. Matcher is a linked list of matchers (see libhid.h), and the
    opened device must match all of them. */
static int libusb_open(usb_dev_handle **udevp, HIDDevice *curDevice, HIDDeviceMatcher_t *matcher, unsigned char *ReportDesc, int mode)
>>>>>>> 1726479d
{
	int found = 0;
#if LIBUSB_HAS_DETACH_KRNL_DRV
	int retries;
#endif
	int rdlen; /* report descriptor length */
	int rdlen1, rdlen2; /* report descriptor length, method 1+2 */
	HIDDeviceMatcher_t *m;
	struct usb_device *dev;
	struct usb_bus *bus;
	usb_dev_handle *udev;
	struct usb_interface_descriptor *iface;
	
	int ret, res; 
	unsigned char buf[20];
	unsigned char *p;
	char string[256];
	int i;

	/* libusb base init */
	usb_init();
	usb_find_busses();
	usb_find_devices();

	for (bus = usb_busses; bus && !found; bus = bus->next) {
		for (dev = bus->devices; dev && !found; dev = dev->next) {
			upsdebugx(2, "Checking device (%04X/%04X) (%s/%s)", dev->descriptor.idVendor, dev->descriptor.idProduct, bus->dirname, dev->filename);
			
			/* supported vendors are now checked by the
			   supplied matcher */

			/* open the device */
			*udevp = udev = usb_open(dev);
			if (!udev) {
				upsdebugx(2, "Failed to open device, skipping. (%s)", usb_strerror());
				continue;
			} 

			/* collect the identifying information of this
			   device. Note that this is safe, because
			   there's no need to claim an interface for
			   this (and therefore we do not yet need to
			   detach any kernel drivers). */
			
			curDevice->VendorID = dev->descriptor.idVendor;
			curDevice->ProductID = dev->descriptor.idProduct;
			curDevice->Vendor = NULL;
			curDevice->Product = NULL;
			curDevice->Serial = NULL;
			curDevice->Bus = strdup(bus->dirname);
			
			if (dev->descriptor.iManufacturer) {
				ret = usb_get_string_simple(udev, dev->descriptor.iManufacturer, string, sizeof(string));
				if (ret > 0) {
					curDevice->Vendor = strdup(string);
				}
			}

			if (dev->descriptor.iProduct) {
				ret = usb_get_string_simple(udev, dev->descriptor.iProduct, string, sizeof(string));
				if (ret > 0) {
					curDevice->Product = strdup(string);
				}
			}

			if (dev->descriptor.iSerialNumber) {
				ret = usb_get_string_simple(udev, dev->descriptor.iSerialNumber, string, sizeof(string));
				if (ret > 0) {
					curDevice->Serial = strdup(string);
				}
			}

			upsdebugx(2, "- VendorID: %04x", curDevice->VendorID);
			upsdebugx(2, "- ProductID: %04x", curDevice->ProductID);
			upsdebugx(2, "- Manufacturer: %s", curDevice->Vendor ? curDevice->Vendor : "unknown");
			upsdebugx(2, "- Product: %s", curDevice->Product ? curDevice->Product : "unknown");
			upsdebugx(2, "- Serial Number: %s", curDevice->Serial ? curDevice->Serial : "unknown");
			upsdebugx(2, "- Bus: %s", curDevice->Bus ? curDevice->Bus : "unknown");

			upsdebugx(2, "Trying to match device");
			for (m = matcher; m; m=m->next) {
				ret = matches(m, curDevice);
				if (ret==0) {
					upsdebugx(2, "Device does not match - skipping");
					goto next_device;
				} else if (ret==-1) {
					fatalx("matcher: %s", strerror(errno));
					goto next_device;
				} else if (ret==-2) {
					upsdebugx(2, "matcher: unspecified error");
					goto next_device;
				}
			}
			upsdebugx(2, "Device matches");
			
			/* Now we have matched the device we wanted. Claim it. */

#if LIBUSB_HAS_DETACH_KRNL_DRV
			/* this method requires at least libusb 0.1.8:
			 * it force device claiming by unbinding
			 * attached driver... From libhid */
			retries = 3;
			while (usb_claim_interface(udev, 0) != 0 && retries-- > 0) {
				
				upsdebugx(2, "failed to claim USB device, trying %d more time(s)...", retries);
				
				upsdebugx(2, "detaching kernel driver from USB device...");
				if (usb_detach_kernel_driver_np(udev, 0) < 0) {
					upsdebugx(2, "failed to detach kernel driver from USB device...");
				}
				
				upsdebugx(2, "trying again to claim USB device...");
			}
#else
			if (usb_claim_interface(udev, 0) < 0)
				upsdebugx(2, "failed to claim USB device...");
#endif
			
			/* set default interface */
			usb_set_altinterface(udev, 0);
			
			if (mode == MODE_REOPEN || mode == MODE_NOHID) {
				return 1; 
			}

			if (!dev->config) { /* ?? this should never happen */
				upsdebugx(2, "  Couldn't retrieve descriptors");
				goto next_device;
			}
			
			rdlen1 = -1;
			rdlen2 = -1;

			/* Get HID descriptor */

			/* FIRST METHOD: ask for HID descriptor directly. */
			/* res = usb_get_descriptor(udev, USB_DT_HID, 0, buf, 0x9); */
			res = usb_control_msg(udev, USB_ENDPOINT_IN+1, USB_REQ_GET_DESCRIPTOR,
					      (USB_DT_HID << 8) + 0, 0, buf, 0x9, USB_TIMEOUT);
			
			if (res < 0) {
				upsdebugx(2, "Unable to get HID descriptor (%s)", usb_strerror());
			} else if (res < 9) {
				upsdebugx(2, "HID descriptor too short (expected %d, got %d)", 8, res);
			} else {

				upsdebug_hex(3, "HID descriptor, method 1", buf, 9);

				rdlen1 = buf[7] | (buf[8] << 8);
			}			

			if (rdlen1 < -1) {
				upsdebugx(2, "Warning: HID descriptor, method 1 failed");
			}

			/* SECOND METHOD: find HID descriptor among "extra" bytes of
			   interface descriptor, i.e., bytes tucked onto the end of
			   descriptor 2. */

			/* Note: on some broken UPS's (e.g. Tripp Lite Smart1000LCD),
				only this second method gives the correct result */
			
			/* for now, we always assume configuration 0, interface 0,
			   altsetting 0, as above. */
			iface = &dev->config[0].interface[0].altsetting[0];
			for (i=0; i<iface->extralen; i+=iface->extra[i]) {
				upsdebugx(4, "i=%d, extra[i]=%02x, extra[i+1]=%02x", i, iface->extra[i], iface->extra[i+1]);
				if (i+9 <= iface->extralen && iface->extra[i] >= 9 && iface->extra[i+1] == 0x21) {
					p = &iface->extra[i];
					upsdebug_hex(3, "HID descriptor, method 2", p, 9);
					rdlen2 = p[7] | (p[8] << 8);
					break;
				}
			}

			if (rdlen2 < -1) {
				upsdebugx(2, "Warning: HID descriptor, method 2 failed");
			}

			/* when available, always choose the second value, as it
				seems to be more reliable (it is the one reported e.g. by
				lsusb). Note: if the need arises, can change this to use
				the maximum of the two values instead. */
			rdlen = rdlen2 >= 0 ? rdlen2 : rdlen1;

			if (rdlen < 0) {
				upsdebugx(2, "Unable to retrieve any HID descriptor");
				goto next_device;
			}
			if (rdlen1 >= 0 && rdlen2 >= 0 && rdlen1 != rdlen2) {
				upsdebugx(2, "Warning: two different HID descriptors retrieved (Reportlen = %u vs. %u)", rdlen1, rdlen2);
			}

			upsdebugx(2, "HID descriptor retrieved (Reportlen = %u)", rdlen);

			/* res = usb_get_descriptor(udev, USB_DT_REPORT, 0, bigbuf, rdlen); */
			res = usb_control_msg(udev, USB_ENDPOINT_IN+1, USB_REQ_GET_DESCRIPTOR,
					      (USB_DT_REPORT << 8) + 0, 0, ReportDesc, 
					      rdlen, USB_TIMEOUT);
			if (res < 0)
			{
				upsdebugx(2, "Unable to get Report descriptor (%d): %s", res, strerror(-res));
				goto next_device;
			}
			if (res < rdlen) 
			{
				upsdebugx(2, "Warning: report descriptor too short (expected %d, got %d)", rdlen, res);
			}
			if (res < rdlen) {
				rdlen = res; /* correct rdlen if necessary */
			}
			upsdebugx(2, "Report descriptor retrieved (Reportlen = %u)", rdlen);
			upsdebugx(2, "Found HID device");
			fflush(stdout);

			return rdlen;

		next_device:
			free(curDevice->Vendor);
			free(curDevice->Product);
			free(curDevice->Serial);
			free(curDevice->Bus);
			usb_close(udev);
			udev = NULL;
		}
	}
	upsdebugx(2, "No appropriate HID device found");
	fflush(stdout);

	return -1;
}

/* return the report of ID=type in report 
 * return -1 on failure, report length on success
 */

static int libusb_get_report(usb_dev_handle *udev, int ReportId, unsigned char *raw_buf, int ReportSize )
{
	upsdebugx(4, "Entering libusb_get_report");

	if (udev != NULL)
	{
		return usb_control_msg(udev, 
			 USB_ENDPOINT_IN + USB_TYPE_CLASS + USB_RECIP_INTERFACE,
			 0x01, /* HID_REPORT_GET */
			 ReportId+(0x03<<8), /* HID_REPORT_TYPE_FEATURE */
			 0, raw_buf, ReportSize, USB_TIMEOUT);
	}
	else
		return 0;
}


static int libusb_set_report(usb_dev_handle *udev, int ReportId, unsigned char *raw_buf, int ReportSize )
{
	if (udev != NULL)
	{
		return usb_control_msg(udev, 
			 USB_ENDPOINT_OUT + USB_TYPE_CLASS + USB_RECIP_INTERFACE,
			 0x09, /* HID_REPORT_SET = 0x09*/
			 ReportId+(0x03<<8), /* HID_REPORT_TYPE_FEATURE */
			 0, raw_buf, ReportSize, USB_TIMEOUT);
	}
	else
		return 0;
}

static int libusb_get_string(usb_dev_handle *udev, int StringIdx, char *string)
{
  int ret = -1;	

  if (udev != NULL)
	{
	  ret = usb_get_string_simple(udev, StringIdx, string, 20); /* sizeof(string)); */
	  if (ret > 0)
		{
		  upsdebugx(5, "-> String: %s (len = %i/%i)", string, ret, sizeof(string));
		}
	  else
		  upsdebugx(2, "- Unable to fetch string %d", StringIdx);
	}

  return ret;
}

static int libusb_get_interrupt(usb_dev_handle *udev, unsigned char *buf, int bufsize, int timeout)
{
	int ret = -1;

#if SUN_LIBUSB
	/* sleep during timeout to slow down a bit... */
	sleep(timeout / 1000);
	ret = 0;
#else
	if (udev != NULL)
	{
		/* FIXME: hardcoded interrupt EP => need to get EP descr for IF descr */
		ret = usb_interrupt_read(udev, 0x81, (char *)buf, bufsize, timeout);
		if (ret > 0)
			upsdebugx(6, " ok");
		else
			upsdebugx(6, " none (%i)", ret);
	}
#endif
	return ret;
}

static void libusb_close(usb_dev_handle *udev)
{
	if (udev != NULL)
	{
		/* usb_release_interface() sometimes blocks and goes
		into uninterruptible sleep.  So don't do it. */
		/* usb_release_interface(udev, 0); */
		usb_close(udev);
	}
}

communication_subdriver_t usb_subdriver = {
	USB_DRIVER_VERSION,
	USB_DRIVER_NAME,
	libusb_open,
	libusb_close,
	libusb_get_report,
	libusb_set_report,
	libusb_get_string,
	libusb_get_interrupt
};<|MERGE_RESOLUTION|>--- conflicted
+++ resolved
@@ -81,27 +81,16 @@
 #define usb_control_msg         typesafe_control_msg
 
 /* return report descriptor on success, NULL otherwise */
-<<<<<<< HEAD
-/* mode: MODE_OPEN for the 1rst time, MODE_REOPEN to skip getting
-    report descriptor (the longer part). On success, fill in the
-    curDevice structure and return the report descriptor length. On
-    failure, return -1. Note: ReportDesc must point to a large enough
-    buffer. There's no way to know the size ahead of time. Matcher is
-    a linked list of matchers (see libhid.h), and the opened device
-    must match all of them. Also note: the string components of
-    curDevice are filled with allocated strings that must later be
-    freed. */
-static int libusb_open(usb_dev_handle **udevp, HIDDevice_t *curDevice, HIDDeviceMatcher_t *matcher, unsigned char *ReportDesc, int mode)
-=======
 /* mode: MODE_OPEN for the 1rst time, MODE_REOPEN or MODE_NOHID to
     skip getting report descriptor (the longer part). On success, fill
     in the curDevice structure and return the report descriptor
     length. On failure, return -1. Note: ReportDesc must point to a
     large enough buffer. There's no way to know the size ahead of
     time. Matcher is a linked list of matchers (see libhid.h), and the
-    opened device must match all of them. */
-static int libusb_open(usb_dev_handle **udevp, HIDDevice *curDevice, HIDDeviceMatcher_t *matcher, unsigned char *ReportDesc, int mode)
->>>>>>> 1726479d
+    opened device must match all of them. Also note: the string
+    components of curDevice are filled with allocated strings that
+    must later be freed. */
+static int libusb_open(usb_dev_handle **udevp, HIDDevice_t *curDevice, HIDDeviceMatcher_t *matcher, unsigned char *ReportDesc, int mode)
 {
 	int found = 0;
 #if LIBUSB_HAS_DETACH_KRNL_DRV
